--- conflicted
+++ resolved
@@ -9,13 +9,8 @@
 ```python
 from typing import Optional
 from abc import ABC
-<<<<<<< HEAD
 import metagpt.llm as LLM # 大语言模型，类似GPT
 
-=======
-from metagpt.llm import LLM # Large language model, similar to GPT
-n
->>>>>>> 26fbbfc8
 class Action(ABC):
     def __init__(self, name='', context=None, llm: llm=LLM.DEFAULT_LLM):
         self.name = name
