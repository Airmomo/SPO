#!/usr/bin/env python
# -*- coding: utf-8 -*-
"""
@Time    : 2024/1/4 16:33
@Author  : alexanderwu
@File    : llm_config.py
"""
from enum import Enum
from typing import Optional

from pydantic import field_validator

from metagpt.const import CONFIG_ROOT, LLM_API_TIMEOUT, METAGPT_ROOT
from metagpt.utils.yaml_model import YamlModel


class LLMType(Enum):
    OPENAI = "openai"
    ANTHROPIC = "anthropic"
    CLAUDE = "claude"  # alias name of anthropic
    SPARK = "spark"
    ZHIPUAI = "zhipuai"
    FIREWORKS = "fireworks"
    OPEN_LLM = "open_llm"
    GEMINI = "gemini"
    METAGPT = "metagpt"
    AZURE = "azure"
    OLLAMA = "ollama"
    QIANFAN = "qianfan"  # Baidu BCE
    DASHSCOPE = "dashscope"  # Aliyun LingJi DashScope
    MOONSHOT = "moonshot"
    MISTRAL = "mistral"
    YI = "yi"  # lingyiwanwu
<<<<<<< HEAD
    ARK = "ark"  # https://www.volcengine.com/docs/82379/1263482#python-sdk
=======
    OPENROUTER = "openrouter"
    BEDROCK = "bedrock"
    ARK = "ark"
>>>>>>> 22e10091

    def __missing__(self, key):
        return self.OPENAI


class LLMConfig(YamlModel):
    """Config for LLM

    OpenAI: https://github.com/openai/openai-python/blob/main/src/openai/resources/chat/completions.py#L681
    Optional Fields in pydantic: https://docs.pydantic.dev/latest/migration/#required-optional-and-nullable-fields
    """

    api_key: str = "sk-"
    api_type: LLMType = LLMType.OPENAI
    base_url: str = "https://api.openai.com/v1"
    api_version: Optional[str] = None

    model: Optional[str] = None  # also stands for DEPLOYMENT_NAME
    pricing_plan: Optional[str] = None  # Cost Settlement Plan Parameters.

    # For Cloud Service Provider like Baidu/ Alibaba
    access_key: Optional[str] = None
    secret_key: Optional[str] = None
    endpoint: Optional[str] = None  # for self-deployed model on the cloud

    # For Spark(Xunfei), maybe remove later
    app_id: Optional[str] = None
    api_secret: Optional[str] = None
    domain: Optional[str] = None

    # For Chat Completion
    max_token: int = 4096
    temperature: float = 0.0
    top_p: float = 1.0
    top_k: int = 0
    repetition_penalty: float = 1.0
    stop: Optional[str] = None
    presence_penalty: float = 0.0
    frequency_penalty: float = 0.0
    best_of: Optional[int] = None
    n: Optional[int] = None
    stream: bool = True
    # https://cookbook.openai.com/examples/using_logprobs
    logprobs: Optional[bool] = None
    top_logprobs: Optional[int] = None
    timeout: int = 600

    # For Amazon Bedrock
    region_name: str = None

    # For Network
    proxy: Optional[str] = None

    # Cost Control
    calc_usage: bool = True

    @field_validator("api_key")
    @classmethod
    def check_llm_key(cls, v):
        if v in ["", None, "YOUR_API_KEY"]:
            repo_config_path = METAGPT_ROOT / "config/config2.yaml"
            root_config_path = CONFIG_ROOT / "config2.yaml"
            if root_config_path.exists():
                raise ValueError(
                    f"Please set your API key in {root_config_path}. If you also set your config in {repo_config_path}, \nthe former will overwrite the latter. This may cause unexpected result.\n"
                )
            elif repo_config_path.exists():
                raise ValueError(f"Please set your API key in {repo_config_path}")
            else:
                raise ValueError("Please set your API key in config2.yaml")
        return v

    @field_validator("timeout")
    @classmethod
    def check_timeout(cls, v):
        return v or LLM_API_TIMEOUT<|MERGE_RESOLUTION|>--- conflicted
+++ resolved
@@ -31,13 +31,9 @@
     MOONSHOT = "moonshot"
     MISTRAL = "mistral"
     YI = "yi"  # lingyiwanwu
-<<<<<<< HEAD
-    ARK = "ark"  # https://www.volcengine.com/docs/82379/1263482#python-sdk
-=======
     OPENROUTER = "openrouter"
     BEDROCK = "bedrock"
-    ARK = "ark"
->>>>>>> 22e10091
+    ARK = "ark"  # https://www.volcengine.com/docs/82379/1263482#python-sdk
 
     def __missing__(self, key):
         return self.OPENAI
