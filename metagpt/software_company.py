--- conflicted
+++ resolved
@@ -4,12 +4,9 @@
 @Time    : 2023/5/12 00:30
 @Author  : alexanderwu
 @File    : software_company.py
-<<<<<<< HEAD
 @Modified By: mashenquan, 2023-07-27, Add `role` & `cause_by` parameters to `start_project()`.
-=======
 @Modified By: mashenquan, 2023/8/20. Remove global configuration `CONFIG`, enable configuration support for business isolation;
             Change cost control from global to company level.
->>>>>>> 94e1ce94
 """
 from typing import Dict
 
