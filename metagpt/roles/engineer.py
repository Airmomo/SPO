#!/usr/bin/env python
# -*- coding: utf-8 -*-
"""
@Time    : 2023/5/11 14:43
@Author  : alexanderwu
@File    : engineer.py
@Modified By: mashenquan, 2023-11-1. In accordance with Chapter 2.2.1 and 2.2.2 of RFC 116:
    1. Modify the data type of the `cause_by` value in the `Message` to a string, and utilize the new message
        distribution feature for message filtering.
    2. Consolidate message reception and processing logic within `_observe`.
    3. Fix bug: Add logic for handling asynchronous message processing when messages are not ready.
    4. Supplemented the external transmission of internal messages.
@Modified By: mashenquan, 2023-11-27.
    1. According to Section 2.2.3.1 of RFC 135, replace file data in the message with the file name.
    2. According to the design in Section 2.2.3.5.5 of RFC 135, add incremental iteration functionality.
"""
from __future__ import annotations

import json
from pathlib import Path
from typing import Set

from metagpt.actions import Action, WriteCode, WriteCodeReview, WriteTasks
from metagpt.actions.summarize_code import SummarizeCode
from metagpt.config import CONFIG
from metagpt.const import MESSAGE_ROUTE_TO_NONE, SYSTEM_DESIGN_FILE_REPO, TASK_FILE_REPO
from metagpt.logs import logger
from metagpt.roles import Role
from metagpt.schema import (
    CodeSummarizeContext,
    CodingContext,
    Document,
    Documents,
    Message,
)


class Engineer(Role):
    """
    Represents an Engineer role responsible for writing and possibly reviewing code.

    Attributes:
        name (str): Name of the engineer.
        profile (str): Role profile, default is 'Engineer'.
        goal (str): Goal of the engineer.
        constraints (str): Constraints for the engineer.
        n_borg (int): Number of borgs.
        use_code_review (bool): Whether to use code review.
    """

    def __init__(
        self,
        name: str = "Alex",
        profile: str = "Engineer",
        goal: str = "Write elegant, readable, extensible, efficient code",
        constraints: str = "The code should conform to standards like PEP8 and be modular and maintainable",
        n_borg: int = 1,
        use_code_review: bool = False,
    ) -> None:
        """Initializes the Engineer role with given attributes."""
        super().__init__(name, profile, goal, constraints)
        self.use_code_review = use_code_review
        self._watch([WriteTasks])
        self.code_todos = []
        self.summarize_todos = []
        self.n_borg = n_borg

    @staticmethod
    def _parse_tasks(task_msg: Document) -> list[str]:
        m = json.loads(task_msg.content)
        return m.get("Task list")

    # @classmethod
    # def parse_tasks(cls, task_msg: Message) -> list[str]:
    #     if task_msg.instruct_content:
    #         return task_msg.instruct_content.dict().get("Task list")
    #     return CodeParser.parse_file_list(block="Task list", text=task_msg.content)
    #
    # @classmethod
    # def parse_code(cls, code_text: str) -> str:
    #     return CodeParser.parse_code(block="", text=code_text)
    #
    # @classmethod
    # def parse_workspace(cls, system_design_msg: Message) -> str:
    #     if system_design_msg.instruct_content:
    #         return system_design_msg.instruct_content.dict().get("project_name").strip().strip("'").strip('"')
    #     return CodeParser.parse_str(block="project_name", text=system_design_msg.content)
    #
    # def get_workspace(self) -> Path:
    #     msg = self._rc.memory.get_by_action(WriteDesign)[-1]
    #     if not msg:
    #         return CONFIG.workspace_path / "src"
    #     workspace = self.parse_workspace(msg)
    #     # Codes are written in workspace/{package_name}/{package_name}
    #     return CONFIG.workspace_path / workspace / workspace
    #
    # def recreate_workspace(self):
    #     workspace = self.get_workspace()
    #     try:
    #         shutil.rmtree(workspace)
    #     except FileNotFoundError:
    #         pass  # The folder does not exist, but we don't care
    #     workspace.mkdir(parents=True, exist_ok=True)
    #
    # def write_file(self, filename: str, code: str):
    #     workspace = self.get_workspace()
    #     filename = filename.replace('"', "").replace("\n", "")
    #     file = workspace / filename
    #     file.parent.mkdir(parents=True, exist_ok=True)
    #     file.write_text(code)
    #     return file
    #
    # def recv(self, message: Message) -> None:
    #     self._rc.memory.add(message)
    #     if message in self._rc.important_memory:
    #         self.todos = self.parse_tasks(message)
    #
    # async def _act_mp(self) -> Message:
    #     # self.recreate_workspace()
    #     todo_coros = []
    #     for todo in self.todos:
    #         todo_coro = WriteCode().run(
    #             context=self._rc.memory.get_by_actions([WriteTasks, WriteDesign]), filename=todo
    #         )
    #         todo_coros.append(todo_coro)
    #
    #     rsps = await gather_ordered_k(todo_coros, self.n_borg)
    #     for todo, code_rsp in zip(self.todos, rsps):
    #         _ = self.parse_code(code_rsp)
    #         logger.info(todo)
    #         logger.info(code_rsp)
    #         # self.write_file(todo, code)
    #         msg = Message(content=code_rsp, role=self.profile, cause_by=type(self._rc.todo))
    #         self._rc.memory.add(msg)
    #         del self.todos[0]
    #
    #     logger.info(f"Done {self.get_workspace()} generating.")
    #     msg = Message(content="all done.", role=self.profile, cause_by=type(self._rc.todo))
    #     return msg
    #
    # async def _act_sp(self) -> Message:
    #     code_msg_all = []  # gather all code info, will pass to qa_engineer for tests later
    #     for todo in self.todos:
    #         code = await WriteCode().run(context=self._rc.history, filename=todo)
    #         # logger.info(todo)
    #         # logger.info(code_rsp)
    #         # code = self.parse_code(code_rsp)
    #         file_path = self.write_file(todo, code)
    #         msg = Message(content=code, role=self.profile, cause_by=type(self._rc.todo))
    #         self._rc.memory.add(msg)
    #
    #         code_msg = todo + FILENAME_CODE_SEP + str(file_path)
    #         code_msg_all.append(code_msg)
    #
    #     logger.info(f"Done {self.get_workspace()} generating.")
    #     msg = Message(
    #         content=MSG_SEP.join(code_msg_all), role=self.profile, cause_by=type(self._rc.todo), send_to="QaEngineer"
    #     )
    #     return msg

    # async def _act_sp_with_cr(self) -> Message:
    #     code_msg_all = []  # gather all code info, will pass to qa_engineer for tests later
    async def _act_sp_with_cr(self, review=False) -> Set[str]:
        changed_files = set()
        src_file_repo = CONFIG.git_repo.new_file_repository(CONFIG.src_workspace)
        for todo in self.code_todos:
            """
            # Select essential information from the historical data to reduce the length of the prompt (summarized from human experience):
            1. All from Architect
            2. All from ProjectManager
            3. Do we need other codes (currently needed)?
            TODO: The goal is not to need it. After clear task decomposition, based on the design idea, you should be able to write a single file without needing other codes. If you can't, it means you need a clearer definition. This is the key to writing longer code.
            """
            coding_context = await todo.run()
            # Code review
            if review:
                coding_context = await WriteCodeReview(context=coding_context, llm=self._llm).run()
            await src_file_repo.save(
                coding_context.filename,
                dependencies={coding_context.design_doc.root_relative_path, coding_context.task_doc.root_relative_path},
                content=coding_context.code_doc.content,
            )
            msg = Message(
                content=coding_context.json(), instruct_content=coding_context, role=self.profile, cause_by=WriteCode
            )
            self._rc.memory.add(msg)

            changed_files.add(coding_context.code_doc.filename)
        if not changed_files:
            logger.info("Nothing has changed.")
        return changed_files

    async def _act(self) -> Message | None:
        """Determines the mode of action based on whether code review is used."""
<<<<<<< HEAD
        if self._rc.todo is None:
            return None
        if isinstance(self._rc.todo, WriteCode):
            changed_files = await self._act_sp_with_cr(review=self.use_code_review)
            # Unit tests only.
            if CONFIG.REQA_FILENAME and CONFIG.REQA_FILENAME not in changed_files:
                changed_files.add(CONFIG.REQA_FILENAME)
            return Message(
                content="\n".join(changed_files),
                role=self.profile,
                cause_by=WriteCodeReview if self.use_code_review else WriteCode,
                send_to="Edward",  # The name of QaEngineer
            )
        if isinstance(self._rc.todo, SummarizeCode):
            summaries = []
            for todo in self.summarize_todos:
                summary = await todo.run()
                summaries.append(summary.json(ensure_ascii=False))
            return Message(
                content="\n".join(summaries),
                role=self.profile,
                cause_by=SummarizeCode,
                send_to=MESSAGE_ROUTE_TO_NONE,
            )
        return None
=======
        changed_files = await self._act_sp_precision(review=self.use_code_review)
        # Unit tests only.
        if CONFIG.REQA_FILENAME and CONFIG.REQA_FILENAME not in changed_files:
            changed_files.add(CONFIG.REQA_FILENAME)
        msg = Message(
            content="\n".join(changed_files),
            role=self.profile,
            cause_by=WriteCodeReview if self.use_code_review else WriteCode,
            send_to="Edward",  # name of QaEngineer
        )
        return msg
>>>>>>> ecbb75e7

    async def _think(self) -> Action | None:
        if not CONFIG.src_workspace:
            CONFIG.src_workspace = CONFIG.git_repo.workdir / CONFIG.git_repo.workdir.name
        if not self.code_todos:
            await self._new_code_actions()
        elif not self.summarize_todos:
            await self._new_summarize_actions()
        else:
            return None
        return self._rc.todo  # For agent store

    @staticmethod
    async def _new_coding_context(
        filename, src_file_repo, task_file_repo, design_file_repo, dependency
    ) -> CodingContext:
        old_code_doc = await src_file_repo.get(filename)
        if not old_code_doc:
            old_code_doc = Document(root_path=str(src_file_repo.root_path), filename=filename, content="")
        dependencies = {Path(i) for i in await dependency.get(old_code_doc.root_relative_path)}
        task_doc = None
        design_doc = None
        for i in dependencies:
            if str(i.parent) == TASK_FILE_REPO:
                task_doc = task_file_repo.get(i.filename)
            elif str(i.parent) == SYSTEM_DESIGN_FILE_REPO:
                design_doc = design_file_repo.get(i.filename)
        context = CodingContext(filename=filename, design_doc=design_doc, task_doc=task_doc, code_doc=old_code_doc)
        return context

    @staticmethod
    async def _new_coding_doc(filename, src_file_repo, task_file_repo, design_file_repo, dependency):
        context = await Engineer._new_coding_context(
            filename, src_file_repo, task_file_repo, design_file_repo, dependency
        )
        coding_doc = Document(root_path=str(src_file_repo.root_path), filename=filename, content=context.json())
        return coding_doc

    async def _new_code_actions(self):
        # Prepare file repos
        src_file_repo = CONFIG.git_repo.new_file_repository(CONFIG.src_workspace)
        changed_src_files = src_file_repo.changed_files
        task_file_repo = CONFIG.git_repo.new_file_repository(TASK_FILE_REPO)
        changed_task_files = task_file_repo.changed_files
        design_file_repo = CONFIG.git_repo.new_file_repository(SYSTEM_DESIGN_FILE_REPO)

        changed_files = Documents()
        # Recode caused by upstream changes.
        for filename in changed_task_files:
            design_doc = await design_file_repo.get(filename)
            task_doc = await task_file_repo.get(filename)
            task_list = self._parse_tasks(task_doc)
            for task_filename in task_list:
                old_code_doc = await src_file_repo.get(task_filename)
                if not old_code_doc:
                    old_code_doc = Document(root_path=str(src_file_repo.root_path), filename=task_filename, content="")
                context = CodingContext(
                    filename=task_filename, design_doc=design_doc, task_doc=task_doc, code_doc=old_code_doc
                )
                coding_doc = Document(
                    root_path=str(src_file_repo.root_path), filename=task_filename, content=context.json()
                )
                if task_filename in changed_files.docs:
                    logger.warning(
                        f"Log to expose potential conflicts: {coding_doc.json()} & "
                        f"{changed_files.docs[task_filename].json()}"
                    )
                changed_files.docs[task_filename] = coding_doc
        self.code_todos = [WriteCode(context=i, llm=self._llm) for i in changed_files.docs.values()]
        # Code directly modified by the user.
        dependency = await CONFIG.git_repo.get_dependency()
        for filename in changed_src_files:
            if filename in changed_files.docs:
                continue
            coding_doc = await self._new_coding_doc(
                filename=filename,
                src_file_repo=src_file_repo,
                task_file_repo=task_file_repo,
                design_file_repo=design_file_repo,
                dependency=dependency,
            )
            changed_files.docs[filename] = coding_doc
            self.code_todos.append(WriteCode(context=coding_doc, llm=self._llm))

        if self.code_todos:
            self._rc.todo = self.code_todos[0]

    async def _new_summarize_actions(self):
        src_file_repo = CONFIG.git_repo.new_file_repository(CONFIG.src_workspace)
        changed_src_files = src_file_repo.changed_files
        # Generate a SummarizeCode action for each pair of (system_design_doc, task_doc).
        summerizations = {}
        for filename in changed_src_files:
            depenencies = src_file_repo.get_dependency(filename=filename)
            ctx = CodeSummarizeContext.loads(filenames=depenencies)
            if ctx not in summerizations:
                summerizations[ctx] = set()
            srcs = summerizations.get(ctx)
            srcs.add(filename)
        for ctx, filenames in summerizations.items():
            ctx.codes_filenames = filenames
            self.summarize_todos.append(SummarizeCode(context=ctx, llm=self._llm))
        if self.summarize_todos:
            self._rc.todo = self.summarize_todos[0]<|MERGE_RESOLUTION|>--- conflicted
+++ resolved
@@ -70,96 +70,6 @@
         m = json.loads(task_msg.content)
         return m.get("Task list")
 
-    # @classmethod
-    # def parse_tasks(cls, task_msg: Message) -> list[str]:
-    #     if task_msg.instruct_content:
-    #         return task_msg.instruct_content.dict().get("Task list")
-    #     return CodeParser.parse_file_list(block="Task list", text=task_msg.content)
-    #
-    # @classmethod
-    # def parse_code(cls, code_text: str) -> str:
-    #     return CodeParser.parse_code(block="", text=code_text)
-    #
-    # @classmethod
-    # def parse_workspace(cls, system_design_msg: Message) -> str:
-    #     if system_design_msg.instruct_content:
-    #         return system_design_msg.instruct_content.dict().get("project_name").strip().strip("'").strip('"')
-    #     return CodeParser.parse_str(block="project_name", text=system_design_msg.content)
-    #
-    # def get_workspace(self) -> Path:
-    #     msg = self._rc.memory.get_by_action(WriteDesign)[-1]
-    #     if not msg:
-    #         return CONFIG.workspace_path / "src"
-    #     workspace = self.parse_workspace(msg)
-    #     # Codes are written in workspace/{package_name}/{package_name}
-    #     return CONFIG.workspace_path / workspace / workspace
-    #
-    # def recreate_workspace(self):
-    #     workspace = self.get_workspace()
-    #     try:
-    #         shutil.rmtree(workspace)
-    #     except FileNotFoundError:
-    #         pass  # The folder does not exist, but we don't care
-    #     workspace.mkdir(parents=True, exist_ok=True)
-    #
-    # def write_file(self, filename: str, code: str):
-    #     workspace = self.get_workspace()
-    #     filename = filename.replace('"', "").replace("\n", "")
-    #     file = workspace / filename
-    #     file.parent.mkdir(parents=True, exist_ok=True)
-    #     file.write_text(code)
-    #     return file
-    #
-    # def recv(self, message: Message) -> None:
-    #     self._rc.memory.add(message)
-    #     if message in self._rc.important_memory:
-    #         self.todos = self.parse_tasks(message)
-    #
-    # async def _act_mp(self) -> Message:
-    #     # self.recreate_workspace()
-    #     todo_coros = []
-    #     for todo in self.todos:
-    #         todo_coro = WriteCode().run(
-    #             context=self._rc.memory.get_by_actions([WriteTasks, WriteDesign]), filename=todo
-    #         )
-    #         todo_coros.append(todo_coro)
-    #
-    #     rsps = await gather_ordered_k(todo_coros, self.n_borg)
-    #     for todo, code_rsp in zip(self.todos, rsps):
-    #         _ = self.parse_code(code_rsp)
-    #         logger.info(todo)
-    #         logger.info(code_rsp)
-    #         # self.write_file(todo, code)
-    #         msg = Message(content=code_rsp, role=self.profile, cause_by=type(self._rc.todo))
-    #         self._rc.memory.add(msg)
-    #         del self.todos[0]
-    #
-    #     logger.info(f"Done {self.get_workspace()} generating.")
-    #     msg = Message(content="all done.", role=self.profile, cause_by=type(self._rc.todo))
-    #     return msg
-    #
-    # async def _act_sp(self) -> Message:
-    #     code_msg_all = []  # gather all code info, will pass to qa_engineer for tests later
-    #     for todo in self.todos:
-    #         code = await WriteCode().run(context=self._rc.history, filename=todo)
-    #         # logger.info(todo)
-    #         # logger.info(code_rsp)
-    #         # code = self.parse_code(code_rsp)
-    #         file_path = self.write_file(todo, code)
-    #         msg = Message(content=code, role=self.profile, cause_by=type(self._rc.todo))
-    #         self._rc.memory.add(msg)
-    #
-    #         code_msg = todo + FILENAME_CODE_SEP + str(file_path)
-    #         code_msg_all.append(code_msg)
-    #
-    #     logger.info(f"Done {self.get_workspace()} generating.")
-    #     msg = Message(
-    #         content=MSG_SEP.join(code_msg_all), role=self.profile, cause_by=type(self._rc.todo), send_to="QaEngineer"
-    #     )
-    #     return msg
-
-    # async def _act_sp_with_cr(self) -> Message:
-    #     code_msg_all = []  # gather all code info, will pass to qa_engineer for tests later
     async def _act_sp_with_cr(self, review=False) -> Set[str]:
         changed_files = set()
         src_file_repo = CONFIG.git_repo.new_file_repository(CONFIG.src_workspace)
@@ -192,7 +102,6 @@
 
     async def _act(self) -> Message | None:
         """Determines the mode of action based on whether code review is used."""
-<<<<<<< HEAD
         if self._rc.todo is None:
             return None
         if isinstance(self._rc.todo, WriteCode):
@@ -218,19 +127,6 @@
                 send_to=MESSAGE_ROUTE_TO_NONE,
             )
         return None
-=======
-        changed_files = await self._act_sp_precision(review=self.use_code_review)
-        # Unit tests only.
-        if CONFIG.REQA_FILENAME and CONFIG.REQA_FILENAME not in changed_files:
-            changed_files.add(CONFIG.REQA_FILENAME)
-        msg = Message(
-            content="\n".join(changed_files),
-            role=self.profile,
-            cause_by=WriteCodeReview if self.use_code_review else WriteCode,
-            send_to="Edward",  # name of QaEngineer
-        )
-        return msg
->>>>>>> ecbb75e7
 
     async def _think(self) -> Action | None:
         if not CONFIG.src_workspace:
