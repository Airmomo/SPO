--- conflicted
+++ resolved
@@ -164,7 +164,6 @@
     @handle_exception(exception_type=JSONDecodeError, default_return=None)
     def load(val):
         """Convert the json string to object."""
-<<<<<<< HEAD
         try:
             m = json.loads(val)
             id = m.get("id")
@@ -177,10 +176,6 @@
         except JSONDecodeError as err:
             logger.error(f"parse json failed: {val}, error:{err}")
         return None
-=======
-        d = json.loads(val)
-        return Message(**d)
->>>>>>> 2c1538f3
 
 
 class UserMessage(Message):
