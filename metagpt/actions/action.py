#!/usr/bin/env python
# -*- coding: utf-8 -*-
"""
@Time    : 2023/5/11 14:43
@Author  : alexanderwu
@File    : action.py
@Modified By: mashenquan, 2023/8/20. Add function return annotations.
@Modified By: mashenquan, 2023/9/8. Replace LLM with LLMFactory
"""

<<<<<<< HEAD
from __future__ import annotations

import re
=======
>>>>>>> aae81c18
from abc import ABC
from typing import Optional

from tenacity import retry, stop_after_attempt, wait_random_exponential

from metagpt.actions.action_output import ActionOutput
from metagpt.llm import LLM
from metagpt.logs import logger
<<<<<<< HEAD
from metagpt.provider.base_gpt_api import BaseGPTAPI
=======
from metagpt.provider.postprecess.llm_output_postprecess import llm_output_postprecess
>>>>>>> aae81c18
from metagpt.utils.common import OutputParser
from metagpt.utils.utils import general_after_log


class Action(ABC):
    def __init__(self, name: str = "", context=None, llm: BaseGPTAPI = None):
        self.name: str = name
        if llm is None:
            llm = LLM()
        self.llm = llm
        self.context = context
        self.prefix = ""  # aask*时会加上prefix，作为system_message
        self.profile = ""  # FIXME: USELESS
        self.desc = ""  # for skill manager
        self.nodes = ...

        # Output, useless
        # self.content = ""
        # self.instruct_content = None
        # self.env = None

    # def set_env(self, env):
    #     self.env = env

    def set_prefix(self, prefix, profile):
        """Set prefix for later usage"""
        self.prefix = prefix
        self.profile = profile
        return self

    def __str__(self):
        return self.__class__.__name__

    def __repr__(self):
        return self.__str__()

    async def _aask(self, prompt: str, system_msgs: Optional[list[str]] = None) -> str:
        """Append default prefix"""
        if not system_msgs:
            system_msgs = []
        system_msgs.append(self.prefix)
        return await self.llm.aask(prompt, system_msgs)

    @retry(
        wait=wait_random_exponential(min=1, max=60),
        stop=stop_after_attempt(6),
        after=general_after_log(logger),
    )
    async def _aask_v1(
        self,
        prompt: str,
        output_class_name: str,
        output_data_mapping: dict,
        system_msgs: Optional[list[str]] = None,
        format="markdown",  # compatible to original format
    ) -> ActionOutput:
        content = await self.llm.aask(prompt, system_msgs)
        logger.debug(f"llm raw output:\n{content}")
        output_class = ActionOutput.create_model_class(output_class_name, output_data_mapping)

        if format == "json":
            parsed_data = llm_output_postprecess(output=content, schema=output_class.schema(), req_key="[/CONTENT]")

        else:  # using markdown parser
            parsed_data = OutputParser.parse_data_with_mapping(content, output_data_mapping)

        logger.debug(f"parsed_data:\n{parsed_data}")
        instruct_content = output_class(**parsed_data)
        return ActionOutput(content, instruct_content)

    async def run(self, *args, **kwargs) -> str | ActionOutput | None:
        """Run action"""
        raise NotImplementedError("The run method should be implemented in a subclass.")<|MERGE_RESOLUTION|>--- conflicted
+++ resolved
@@ -8,12 +8,8 @@
 @Modified By: mashenquan, 2023/9/8. Replace LLM with LLMFactory
 """
 
-<<<<<<< HEAD
 from __future__ import annotations
 
-import re
-=======
->>>>>>> aae81c18
 from abc import ABC
 from typing import Optional
 
@@ -22,11 +18,8 @@
 from metagpt.actions.action_output import ActionOutput
 from metagpt.llm import LLM
 from metagpt.logs import logger
-<<<<<<< HEAD
 from metagpt.provider.base_gpt_api import BaseGPTAPI
-=======
 from metagpt.provider.postprecess.llm_output_postprecess import llm_output_postprecess
->>>>>>> aae81c18
 from metagpt.utils.common import OutputParser
 from metagpt.utils.utils import general_after_log
 
