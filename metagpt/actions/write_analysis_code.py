--- conflicted
+++ resolved
@@ -62,14 +62,14 @@
         return messages
 
     async def run(
-        self, context: List[Message], plan: Plan = None, task_guide: str = ""
+        self, context: List[Message], plan: Plan = None, code_steps: str = ""
     ) -> str:
         """Run of a code writing action, used in data analysis or modeling
 
         Args:
             context (List[Message]): Action output history, source action denoted by Message.cause_by
             plan (Plan, optional): Overall plan. Defaults to None.
-            task_guide (str, optional): suggested step breakdown for the current task. Defaults to "".
+            code_steps (str, optional): suggested step breakdown for the current task. Defaults to "".
 
         Returns:
             str: The code string.
@@ -152,16 +152,11 @@
         self,
         context: List[Message],
         plan: Plan = None,
-<<<<<<< HEAD
-        task_guide: str = "",
-=======
         code_steps: str = "",
         data_desc: str = "",
->>>>>>> c69106f0
     ) -> str:
         task_type = plan.current_task.task_type
         available_tools = registry.get_all_schema_by_module(task_type)
-<<<<<<< HEAD
         special_prompt = ML_SPECIFIC_PROMPT.get(task_type, "")
 
         if len(available_tools) > 0:
@@ -170,7 +165,7 @@
                 for tool in available_tools
             ]
 
-            recommend_tools = await self._tool_recommendation(context, task_guide, available_tools)
+            recommend_tools = await self._tool_recommendation(context, code_steps, available_tools)
             tool_catalog = self._parse_recommend_tools(task_type, recommend_tools)
             logger.info(f"Recommended tools: \n{recommend_tools}")
 
@@ -178,7 +173,7 @@
             output_desc = TOOL_OUTPUT_DESC.get(task_type, "")
             prompt = TOO_ORGANIZATION_PROMPT.format(
                 special_prompt=special_prompt,
-                code_steps=task_guide,
+                code_steps=code_steps,
                 module_name=module_name,
                 output_desc=output_desc,
                 function_catalog=tool_catalog,
@@ -189,47 +184,6 @@
             context.append(Message(content=special_prompt, role="user"))
 
         prompt = self.process_msg(context)
-=======
-        available_tools = [
-            {k: tool[k] for k in ["name", "description"] if k in tool}
-            for tool in available_tools
-        ]
-        code_steps = "\n".join(
-            [f"Step {step.strip()}" for step in code_steps.split("\n")]
-        )
-
-        recommend_tools = await self._tool_recommendation(
-            task, code_steps, available_tools
-        )
-        recommend_tools, tool_catalog = self._parse_recommend_tools(task_type, recommend_tools)
-        logger.info(f"Recommended tools for every steps: {recommend_tools}")
-
-        special_prompt = ML_SPECIFIC_PROMPT.get(task_type, "")
-        module_name = ML_MODULE_MAP[task_type]
-        output_desc = TOOL_OUTPUT_DESC.get(task_type, "")
-        all_tasks = ""
-        completed_code = ""
-
-        for i, task in enumerate(plan.tasks):
-            stats = "DONE" if task.is_finished else "TODO"
-            all_tasks += f"Subtask {task.task_id}: {task.instruction}({stats})\n"
-
-        for task in plan.tasks:
-            if task.code:
-                completed_code += task.code + "\n"
-
-        prompt = TOO_ORGANIZATION_PROMPT.format(
-            all_tasks=all_tasks,
-            completed_code=completed_code,
-            data_desc=data_desc,
-            special_prompt=special_prompt,
-            code_steps=code_steps,
-            module_name=module_name,
-            output_desc=output_desc,
-            available_tools=recommend_tools,
-            tool_catalog=tool_catalog,
-        )
->>>>>>> c69106f0
         tool_config = create_func_config(CODE_GENERATOR_WITH_TOOLS)
         rsp = await self.llm.aask_code(prompt, **tool_config)
         return rsp["code"]