--- conflicted
+++ resolved
@@ -15,14 +15,15 @@
 from metagpt.actions import ActionOutput
 from metagpt.actions.action import Action
 from metagpt.config import CONFIG
-<<<<<<< HEAD
-from metagpt.const import SYSTEM_DESIGN_FILE_REPO, TASK_FILE_REPO, TASK_PDF_FILE_REPO, PACKAGE_REQUIREMENTS_FILENAME
+from metagpt.const import (
+    PACKAGE_REQUIREMENTS_FILENAME,
+    SYSTEM_DESIGN_FILE_REPO,
+    TASK_FILE_REPO,
+    TASK_PDF_FILE_REPO,
+)
 from metagpt.logs import logger
 from metagpt.schema import Document, Documents
 from metagpt.utils.file_repository import FileRepository
-=======
-from metagpt.utils.common import CodeParser
->>>>>>> 5b5d6d92
 from metagpt.utils.get_template import get_template
 
 templates = {
@@ -209,7 +210,6 @@
     def __init__(self, name="CreateTasks", context=None, llm=None):
         super().__init__(name, context, llm)
 
-<<<<<<< HEAD
     async def run(self, with_messages, format=CONFIG.prompt_format):
         system_design_file_repo = CONFIG.git_repo.new_file_repository(SYSTEM_DESIGN_FILE_REPO)
         changed_system_designs = system_design_file_repo.changed_files
@@ -247,7 +247,9 @@
             task_doc = await self._merge(system_design_doc=system_design_doc, task_doc=task_doc)
         else:
             rsp = await self._run_new_tasks(context=system_design_doc.content)
-            task_doc = Document(root_path=TASK_FILE_REPO, filename=filename, content=rsp.instruct_content.json())
+            task_doc = Document(
+                root_path=TASK_FILE_REPO, filename=filename, content=rsp.instruct_content.json(ensure_ascii=False)
+            )
         await tasks_file_repo.save(
             filename=filename, content=task_doc.content, dependencies={system_design_doc.root_relative_path}
         )
@@ -256,21 +258,21 @@
         return task_doc
 
     async def _run_new_tasks(self, context, format=CONFIG.prompt_format):
-=======
-    def _save(self, context, rsp):
-        if context[-1].instruct_content:
-            ws_name = context[-1].instruct_content.dict()["project_name"]
-        else:
-            ws_name = CodeParser.parse_str(block="project_name", text=context[-1].content)
-        file_path = CONFIG.workspace_path / ws_name / "docs/api_spec_and_tasks.md"
-        file_path.write_text(rsp.instruct_content.json(ensure_ascii=False))
-
-        # Write requirements.txt
-        requirements_path = CONFIG.workspace_path / ws_name / "requirements.txt"
-        requirements_path.write_text("\n".join(rsp.instruct_content.dict().get("Required Python third-party packages")))
-
-    async def run(self, context, format=CONFIG.prompt_format):
->>>>>>> 5b5d6d92
+        # =======
+        #     def _save(self, context, rsp):
+        #         if context[-1].instruct_content:
+        #             ws_name = context[-1].instruct_content.dict()["project_name"]
+        #         else:
+        #             ws_name = CodeParser.parse_str(block="project_name", text=context[-1].content)
+        #         file_path = CONFIG.workspace_path / ws_name / "docs/api_spec_and_tasks.md"
+        #         file_path.write_text(rsp.instruct_content.json(ensure_ascii=False))
+        #
+        #         # Write requirements.txt
+        #         requirements_path = CONFIG.workspace_path / ws_name / "requirements.txt"
+        #         requirements_path.write_text("\n".join(rsp.instruct_content.dict().get("Required Python third-party packages")))
+        #
+        #     async def run(self, context, format=CONFIG.prompt_format):
+        # >>>>>>> feature/geekan_cli_etc
         prompt_template, format_example = get_template(templates, format)
         prompt = prompt_template.format(context=context, format_example=format_example)
         rsp = await self._aask_v1(prompt, "task", OUTPUT_MAPPING, format=format)
@@ -279,7 +281,7 @@
     async def _merge(self, system_design_doc, task_doc, format=CONFIG.prompt_format) -> Document:
         prompt = MERGE_PROMPT.format(context=system_design_doc.content, old_tasks=task_doc.content)
         rsp = await self._aask_v1(prompt, "task", OUTPUT_MAPPING, format=format)
-        task_doc.content = rsp.instruct_content.json()
+        task_doc.content = rsp.instruct_content.json(ensure_ascii=False)
         return task_doc
 
     @staticmethod
