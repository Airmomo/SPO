#!/usr/bin/env python
# -*- coding: utf-8 -*-
# @Desc   : the unittest of ZhiPuAIGPTAPI

import pytest

from metagpt.config import CONFIG
from metagpt.provider.zhipuai_api import ZhiPuAIGPTAPI

CONFIG.zhipuai_api_key = "xxx"

prompt_msg = "who are you"
messages = [{"role": "user", "content": prompt_msg}]

resp_content = "I'm chatglm-turbo"
default_resp = {"code": 200, "data": {"choices": [{"role": "assistant", "content": resp_content}]}}


def mock_llm_completion(self, messages: list[dict], timeout: int = 60) -> dict:
    return default_resp


async def mock_llm_acompletion(self, messgaes: list[dict], stream: bool = False, timeout: int = 60) -> dict:
    return default_resp


async def mock_llm_achat_completion_stream(self, messgaes: list[dict]) -> str:
    return resp_content


@pytest.mark.asyncio
async def test_zhipuai_acompletion(mocker):
    mocker.patch("metagpt.provider.zhipuai_api.ZhiPuAIGPTAPI.acompletion", mock_llm_acompletion)
    mocker.patch("metagpt.provider.zhipuai_api.ZhiPuAIGPTAPI._achat_completion", mock_llm_acompletion)
    mocker.patch(
        "metagpt.provider.zhipuai_api.ZhiPuAIGPTAPI._achat_completion_stream", mock_llm_achat_completion_stream
    )
    zhipu_gpt = ZhiPuAIGPTAPI()

    resp = await zhipu_gpt.acompletion(messages)
    assert resp["data"]["choices"][0]["content"] == resp_content

    resp = await zhipu_gpt.aask(prompt_msg, stream=False)
    assert resp == resp_content

    resp = await zhipu_gpt.acompletion_text(messages, stream=False)
    assert resp == resp_content

    resp = await zhipu_gpt.acompletion_text(messages, stream=True)
    assert resp == resp_content

<<<<<<< HEAD
    resp = await zhipu_gpt.aask(prompt_msg)
    assert resp == resp_content
=======
    assert resp["code"] == 200
    assert "chatglm-turbo" in resp["data"]["choices"][0]["content"]

def test_zhipuai_proxy(mocker):
    import openai
    from metagpt.config import CONFIG
    CONFIG.openai_proxy = 'http://127.0.0.1:8080'
    _ = ZhiPuAIGPTAPI()
    assert openai.proxy == CONFIG.openai_proxy
>>>>>>> b70cd88a
<|MERGE_RESOLUTION|>--- conflicted
+++ resolved
@@ -49,17 +49,15 @@
     resp = await zhipu_gpt.acompletion_text(messages, stream=True)
     assert resp == resp_content
 
-<<<<<<< HEAD
     resp = await zhipu_gpt.aask(prompt_msg)
     assert resp == resp_content
-=======
-    assert resp["code"] == 200
-    assert "chatglm-turbo" in resp["data"]["choices"][0]["content"]
+
 
 def test_zhipuai_proxy(mocker):
     import openai
+
     from metagpt.config import CONFIG
-    CONFIG.openai_proxy = 'http://127.0.0.1:8080'
+
+    CONFIG.openai_proxy = "http://127.0.0.1:8080"
     _ = ZhiPuAIGPTAPI()
-    assert openai.proxy == CONFIG.openai_proxy
->>>>>>> b70cd88a
+    assert openai.proxy == CONFIG.openai_proxy